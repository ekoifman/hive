--- conflicted
+++ resolved
@@ -108,11 +108,7 @@
  * delete events have null for row.
  */
 public class OrcInputFormat  implements InputFormat<NullWritable, OrcStruct>,
-<<<<<<< HEAD
   InputFormatChecker, VectorizedInputFormatInterface, LlapWrappableInputFormatInterface,
-=======
-  InputFormatChecker, VectorizedInputFormatInterface,
->>>>>>> 375b0a85
     AcidInputFormat<NullWritable, OrcStruct>, CombineHiveInputFormat.AvoidSplitCombination {
 
   private static final Log LOG = LogFactory.getLog(OrcInputFormat.class);
@@ -263,11 +259,7 @@
     boolean[] result = new boolean[numColumns];
     result[0] = true;
     OrcProto.Type root = types.get(rootColumn);
-<<<<<<< HEAD
     for (int i = 0; i < root.getSubtypesCount(); ++i) {
-=======
-    for(int i=0; i < root.getSubtypesCount(); ++i) {
->>>>>>> 375b0a85
       if (included.contains(i)) {
         includeColumnRecursive(types, result, root.getSubtypes(i),
             rootColumn);
@@ -275,6 +267,7 @@
     }
     return result;
   }
+
   /**
    * Take the configuration and figure out which columns we need to include.
    * @param options the options to update
@@ -289,25 +282,7 @@
       return genIncludedColumns(types, included, isOriginal);
     } else {
       return null;
-<<<<<<< HEAD
-    }
-  }
-
-  public static String[] getSargColumnNames(String[] originalColumnNames,
-      List<OrcProto.Type> types, boolean[] includedColumns, boolean isOriginal) {
-    int rootColumn = getRootColumn(isOriginal);
-    String[] columnNames = new String[types.size() - rootColumn];
-    int i = 0;
-    for(int columnId: types.get(rootColumn).getSubtypesList()) {
-      if (includedColumns == null || includedColumns[columnId - rootColumn]) {
-        // this is guaranteed to be positive because types only have children
-        // ids greater than their own id.
-        columnNames[columnId - rootColumn] = originalColumnNames[i++];
-      }
-=======
->>>>>>> 375b0a85
-    }
-    return columnNames;
+    }
   }
 
   public static String[] getSargColumnNames(String[] originalColumnNames,
