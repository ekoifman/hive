/**
 * Licensed to the Apache Software Foundation (ASF) under one
 * or more contributor license agreements.  See the NOTICE file
 * distributed with this work for additional information
 * regarding copyright ownership.  The ASF licenses this file
 * to you under the Apache License, Version 2.0 (the
 * "License"); you may not use this file except in compliance
 * with the License.  You may obtain a copy of the License at
 *
 *     http://www.apache.org/licenses/LICENSE-2.0
 *
 * Unless required by applicable law or agreed to in writing, software
 * distributed under the License is distributed on an "AS IS" BASIS,
 * WITHOUT WARRANTIES OR CONDITIONS OF ANY KIND, either express or implied.
 * See the License for the specific language governing permissions and
 * limitations under the License.
 */

package org.apache.hadoop.hive.ql.exec;

import java.io.Serializable;
import java.util.ArrayList;
import java.util.Arrays;
import java.util.Collection;
import java.util.HashMap;
import java.util.HashSet;
import java.util.LinkedHashMap;
import java.util.List;
import java.util.Map;
import java.util.TreeMap;
import java.util.Map.Entry;
import java.util.Properties;
import java.util.Set;
import java.util.concurrent.Future;

import org.apache.hadoop.conf.Configuration;
import org.apache.hadoop.fs.Path;
import org.apache.hadoop.hive.conf.HiveConf;
import org.apache.hadoop.hive.metastore.api.hive_metastoreConstants;
import org.apache.hadoop.hive.ql.exec.mr.ExecMapperContext;
import org.apache.hadoop.hive.ql.exec.tez.MapRecordProcessor;
import org.apache.hadoop.hive.ql.io.RecordIdentifier;
import org.apache.hadoop.hive.ql.metadata.HiveException;
import org.apache.hadoop.hive.ql.metadata.VirtualColumn;
import org.apache.hadoop.hive.ql.plan.MapWork;
import org.apache.hadoop.hive.ql.plan.OperatorDesc;
import org.apache.hadoop.hive.ql.plan.PartitionDesc;
import org.apache.hadoop.hive.ql.plan.TableDesc;
import org.apache.hadoop.hive.ql.plan.TableScanDesc;
import org.apache.hadoop.hive.ql.plan.api.OperatorType;
import org.apache.hadoop.hive.serde2.Deserializer;
import org.apache.hadoop.hive.serde2.SerDeException;
import org.apache.hadoop.hive.serde2.SerDeStats;
import org.apache.hadoop.hive.serde2.SerDeUtils;
import org.apache.hadoop.hive.serde2.objectinspector.ObjectInspector;
import org.apache.hadoop.hive.serde2.objectinspector.ObjectInspectorConverters;
import org.apache.hadoop.hive.serde2.objectinspector.ObjectInspectorConverters.Converter;
import org.apache.hadoop.hive.serde2.objectinspector.ObjectInspectorFactory;
import org.apache.hadoop.hive.serde2.objectinspector.StructObjectInspector;
import org.apache.hadoop.hive.serde2.objectinspector.primitive.PrimitiveObjectInspectorFactory;
import org.apache.hadoop.hive.serde2.typeinfo.TypeInfoFactory;
import org.apache.hadoop.io.LongWritable;
import org.apache.hadoop.io.Text;
import org.apache.hadoop.io.Writable;
import org.apache.hadoop.mapred.JobConf;
import org.apache.hadoop.util.StringUtils;

import com.google.common.annotations.VisibleForTesting;

/**
 * Map operator. This triggers overall map side processing. This is a little
 * different from regular operators in that it starts off by processing a
 * Writable data structure from a Table (instead of a Hive Object).
 **/
@SuppressWarnings("deprecation")
public class MapOperator extends Operator<MapWork> implements Serializable, Cloneable {

  private static final long serialVersionUID = 1L;

  /**
   * Counter.
   *
   */
  public static enum Counter {
    DESERIALIZE_ERRORS,
    RECORDS_IN
  }

  private final transient LongWritable deserialize_error_count = new LongWritable();
  private final transient LongWritable recordCounter = new LongWritable();
  protected transient long numRows = 0;
  protected transient long cntr = 1;
<<<<<<< HEAD
  private final Map<Integer, DummyStoreOperator> connectedOperators
    = new TreeMap<Integer, DummyStoreOperator>();
=======
  protected transient long logEveryNRows = 0;
>>>>>>> 375b0a85

  // input path --> {operator --> context}
  private final Map<String, Map<Operator<?>, MapOpCtx>> opCtxMap =
      new HashMap<String, Map<Operator<?>, MapOpCtx>>();
  // child operator --> object inspector (converted OI if it's needed)
  private final Map<Operator<?>, StructObjectInspector> childrenOpToOI =
      new HashMap<Operator<?>, StructObjectInspector>();

  // context for current input file
  protected transient MapOpCtx[] currentCtxs;
  private transient final Map<String, Path> normalizedPaths = new HashMap<String, Path>();

  protected static class MapOpCtx {

    final String alias;
    final Operator<?> op;
    final PartitionDesc partDesc;

    StructObjectInspector partObjectInspector;    // partition columns
    StructObjectInspector vcsObjectInspector;     // virtual columns
    StructObjectInspector rowObjectInspector;

    Converter partTblObjectInspectorConverter;

    Object[] rowWithPart;
    Object[] rowWithPartAndVC;
    Deserializer deserializer;

    String tableName;
    String partName;
    List<VirtualColumn> vcs;
    Object[] vcValues;

    public MapOpCtx(String alias, Operator<?> op, PartitionDesc partDesc) {
      this.alias = alias;
      this.op = op;
      this.partDesc = partDesc;
    }

    private boolean isPartitioned() {
      return partObjectInspector != null;
    }

    private boolean hasVC() {
      return vcsObjectInspector != null;
    }

    private Object readRow(Writable value, ExecMapperContext context) throws SerDeException {
      Object deserialized = deserializer.deserialize(value);
      Object row = partTblObjectInspectorConverter.convert(deserialized);
      if (hasVC()) {
        rowWithPartAndVC[0] = row;
        if (context != null) {
          populateVirtualColumnValues(context, vcs, vcValues, deserializer);
        }
        int vcPos = isPartitioned() ? 2 : 1;
        rowWithPartAndVC[vcPos] = vcValues;
        return  rowWithPartAndVC;
      } else if (isPartitioned()) {
        rowWithPart[0] = row;
        return rowWithPart;
      }
      return row;
    }

    public boolean forward(Object row) throws HiveException {
      if (op.getDone()) {
        return false;
      }
      op.process(row, 0);
      return true;
    }
  }

  /**
   * Initializes this map op as the root of the tree. It sets JobConf &
   * MapRedWork and starts initialization of the operator tree rooted at this
   * op.
   *
   * @param hconf
   * @param mapWork
   * @throws HiveException
   */
  @VisibleForTesting
  void initializeAsRoot(JobConf hconf, MapWork mapWork) throws Exception {
    setConf(mapWork);
    setChildren(hconf);
    passExecContext(new ExecMapperContext(hconf));
    initializeMapOperator(hconf);
  }

  private MapOpCtx initObjectInspector(Configuration hconf, MapOpCtx opCtx,
      StructObjectInspector tableRowOI) throws Exception {
    PartitionDesc pd = opCtx.partDesc;
    TableDesc td = pd.getTableDesc();

    // Use table properties in case of unpartitioned tables,
    // and the union of table properties and partition properties, with partition
    // taking precedence, in the case of partitioned tables
    Properties overlayedProps =
        SerDeUtils.createOverlayedProperties(td.getProperties(), pd.getProperties());

    Map<String, String> partSpec = pd.getPartSpec();

    opCtx.tableName = String.valueOf(overlayedProps.getProperty("name"));
    opCtx.partName = String.valueOf(partSpec);
    opCtx.deserializer = pd.getDeserializer(hconf);

    StructObjectInspector partRawRowObjectInspector =
        (StructObjectInspector) opCtx.deserializer.getObjectInspector();

    opCtx.partTblObjectInspectorConverter =
        ObjectInspectorConverters.getConverter(partRawRowObjectInspector, tableRowOI);

    // Next check if this table has partitions and if so
    // get the list of partition names as well as allocate
    // the serdes for the partition columns
    String pcols = overlayedProps.getProperty(hive_metastoreConstants.META_TABLE_PARTITION_COLUMNS);

    if (pcols != null && pcols.length() > 0) {
      String[] partKeys = pcols.trim().split("/");
      String pcolTypes = overlayedProps
          .getProperty(hive_metastoreConstants.META_TABLE_PARTITION_COLUMN_TYPES);
      String[] partKeyTypes = pcolTypes.trim().split(":");

      if (partKeys.length > partKeyTypes.length) {
          throw new HiveException("Internal error : partKeys length, " +partKeys.length +
                  " greater than partKeyTypes length, " + partKeyTypes.length);
      }

      List<String> partNames = new ArrayList<String>(partKeys.length);
      Object[] partValues = new Object[partKeys.length];
      List<ObjectInspector> partObjectInspectors = new ArrayList<ObjectInspector>(partKeys.length);

      for (int i = 0; i < partKeys.length; i++) {
        String key = partKeys[i];
        partNames.add(key);
        ObjectInspector oi = PrimitiveObjectInspectorFactory.getPrimitiveWritableObjectInspector
            (TypeInfoFactory.getPrimitiveTypeInfo(partKeyTypes[i]));

        // Partitions do not exist for this table
        if (partSpec == null) {
          // for partitionless table, initialize partValue to null
          partValues[i] = null;
        } else {
            partValues[i] =
                ObjectInspectorConverters.
                getConverter(PrimitiveObjectInspectorFactory.
                    javaStringObjectInspector, oi).convert(partSpec.get(key));
        }
        partObjectInspectors.add(oi);
      }
      opCtx.rowWithPart = new Object[] {null, partValues};
      opCtx.partObjectInspector = ObjectInspectorFactory
          .getStandardStructObjectInspector(partNames, partObjectInspectors);
    }

    // The op may not be a TableScan for mapjoins
    // Consider the query: select /*+MAPJOIN(a)*/ count(*) FROM T1 a JOIN T2 b ON a.key = b.key;
    // In that case, it will be a Select, but the rowOI need not be amended
    if (opCtx.op instanceof TableScanOperator) {
      TableScanOperator tsOp = (TableScanOperator) opCtx.op;
      TableScanDesc tsDesc = tsOp.getConf();
      if (tsDesc != null && tsDesc.hasVirtualCols()) {
        opCtx.vcs = tsDesc.getVirtualCols();
        opCtx.vcValues = new Object[opCtx.vcs.size()];
        opCtx.vcsObjectInspector = VirtualColumn.getVCSObjectInspector(opCtx.vcs);
        if (opCtx.isPartitioned()) {
          opCtx.rowWithPartAndVC = Arrays.copyOfRange(opCtx.rowWithPart, 0, 3);
        } else {
          opCtx.rowWithPartAndVC = new Object[2];
        }
      }
    }
    if (!opCtx.hasVC() && !opCtx.isPartitioned()) {
      opCtx.rowObjectInspector = tableRowOI;
      return opCtx;
    }
    List<StructObjectInspector> inspectors = new ArrayList<StructObjectInspector>();
    inspectors.add(tableRowOI);
    if (opCtx.isPartitioned()) {
      inspectors.add(opCtx.partObjectInspector);
    }
    if (opCtx.hasVC()) {
      inspectors.add(opCtx.vcsObjectInspector);
    }
    opCtx.rowObjectInspector = ObjectInspectorFactory.getUnionStructObjectInspector(inspectors);
    return opCtx;
  }

  // Return the mapping for table descriptor to the expected table OI
  /**
   * Traverse all the partitions for a table, and get the OI for the table.
   * Note that a conversion is required if any of the partition OI is different
   * from the table OI. For eg. if the query references table T (partitions P1, P2),
   * and P1's schema is same as T, whereas P2's scheme is different from T, conversion
   * might be needed for both P1 and P2, since SettableOI might be needed for T
   */
  private Map<TableDesc, StructObjectInspector> getConvertedOI(Configuration hconf)
      throws HiveException {
    Map<TableDesc, StructObjectInspector> tableDescOI =
        new HashMap<TableDesc, StructObjectInspector>();
    Set<TableDesc> identityConverterTableDesc = new HashSet<TableDesc>();
    try {
      Map<ObjectInspector, Boolean> oiSettableProperties = new HashMap<ObjectInspector, Boolean>();

      for (String onefile : conf.getPathToAliases().keySet()) {
        PartitionDesc pd = conf.getPathToPartitionInfo().get(onefile);
        TableDesc tableDesc = pd.getTableDesc();
        Deserializer partDeserializer = pd.getDeserializer(hconf);
        StructObjectInspector partRawRowObjectInspector =
            (StructObjectInspector) partDeserializer.getObjectInspector();

        StructObjectInspector tblRawRowObjectInspector = tableDescOI.get(tableDesc);
        if ((tblRawRowObjectInspector == null) ||
            (identityConverterTableDesc.contains(tableDesc))) {
          Deserializer tblDeserializer = tableDesc.getDeserializer(hconf);
          tblRawRowObjectInspector =
              (StructObjectInspector) ObjectInspectorConverters.getConvertedOI(
                  partRawRowObjectInspector,
                  tblDeserializer.getObjectInspector(), oiSettableProperties);

          if (identityConverterTableDesc.contains(tableDesc)) {
            if (!partRawRowObjectInspector.equals(tblRawRowObjectInspector)) {
              identityConverterTableDesc.remove(tableDesc);
            }
          }
          else if (partRawRowObjectInspector.equals(tblRawRowObjectInspector)) {
            identityConverterTableDesc.add(tableDesc);
          }

          tableDescOI.put(tableDesc, tblRawRowObjectInspector);
        }
      }
    } catch (Exception e) {
      throw new HiveException(e);
    }
    return tableDescOI;
  }

  public void setChildren(Configuration hconf) throws Exception {

    List<Operator<? extends OperatorDesc>> children =
        new ArrayList<Operator<? extends OperatorDesc>>();

    Map<TableDesc, StructObjectInspector> convertedOI = getConvertedOI(hconf);

    for (Map.Entry<String, ArrayList<String>> entry : conf.getPathToAliases().entrySet()) {
      String onefile = entry.getKey();
      List<String> aliases = entry.getValue();
      PartitionDesc partDesc = conf.getPathToPartitionInfo().get(onefile);

      for (String alias : aliases) {
        Operator<? extends OperatorDesc> op = conf.getAliasToWork().get(alias);
        if (isLogDebugEnabled) {
          LOG.debug("Adding alias " + alias + " to work list for file "
              + onefile);
        }
        Map<Operator<?>, MapOpCtx> contexts = opCtxMap.get(onefile);
        if (contexts == null) {
          opCtxMap.put(onefile, contexts = new LinkedHashMap<Operator<?>, MapOpCtx>());
        }
        if (contexts.containsKey(op)) {
          continue;
        }
        MapOpCtx context = new MapOpCtx(alias, op, partDesc);
        StructObjectInspector tableRowOI = convertedOI.get(partDesc.getTableDesc());
        contexts.put(op, initObjectInspector(hconf, context, tableRowOI));

        if (children.contains(op) == false) {
          op.setParentOperators(new ArrayList<Operator<? extends OperatorDesc>>(1));
          op.getParentOperators().add(this);
          children.add(op);
        }
      }
    }

    initOperatorContext(children);

    // we found all the operators that we are supposed to process.
    setChildOperators(children);
  }

  private void initOperatorContext(List<Operator<? extends OperatorDesc>> children)
      throws HiveException {
    for (Map<Operator<?>, MapOpCtx> contexts : opCtxMap.values()) {
      for (MapOpCtx context : contexts.values()) {
        if (!children.contains(context.op)) {
          continue;
        }
        StructObjectInspector prev =
            childrenOpToOI.put(context.op, context.rowObjectInspector);
        if (prev != null && !prev.equals(context.rowObjectInspector)) {
          throw new HiveException("Conflict on row inspector for " + context.alias);
        }
        if (isLogDebugEnabled) {
          LOG.debug("dump " + context.op + " " + context.rowObjectInspector.getTypeName());
        }
      }
    }
  }

  private String getNominalPath(Path fpath) {
    String nominal = null;
    boolean schemaless = fpath.toUri().getScheme() == null;
    for (String onefile : conf.getPathToAliases().keySet()) {
      Path onepath = normalizePath(onefile, schemaless);
      Path curfpath = fpath;
      if(!schemaless && onepath.toUri().getScheme() == null) {
        curfpath = new Path(fpath.toUri().getPath());
      }
      // check for the operators who will process rows coming to this Map Operator
      if (onepath.toUri().relativize(curfpath.toUri()).equals(curfpath.toUri())) {
        // not from this
        continue;
      }
      if (nominal != null) {
        throw new IllegalStateException("Ambiguous input path " + fpath);
      }
      nominal = onefile;
    }
    if (nominal == null) {
      throw new IllegalStateException("Invalid input path " + fpath);
    }
    return nominal;
  }

  @Override
  public Collection<Future<?>> initializeOp(Configuration hconf) throws HiveException {
    return super.initializeOp(hconf);
  }

  public void initializeMapOperator(Configuration hconf) throws HiveException {
    // set that parent initialization is done and call initialize on children
    state = State.INIT;
    statsMap.put(Counter.DESERIALIZE_ERRORS.toString(), deserialize_error_count);

    numRows = 0;
    cntr = 1;
    logEveryNRows = HiveConf.getLongVar(hconf, HiveConf.ConfVars.HIVE_LOG_N_RECORDS);

    String context = hconf.get(Operator.CONTEXT_NAME_KEY, "");
    if (context != null && !context.isEmpty()) {
      context = "_" + context.replace(" ","_");
    }
    statsMap.put(Counter.RECORDS_IN + context, recordCounter);

    for (Entry<Operator<?>, StructObjectInspector> entry : childrenOpToOI.entrySet()) {
      Operator<?> child = entry.getKey();
      child.initialize(hconf, new ObjectInspector[] {entry.getValue()});
    }
  }

  @Override
  public void closeOp(boolean abort) throws HiveException {
    recordCounter.set(numRows);
    super.closeOp(abort);
  }

  // Find context for current input file
  @Override
  public void cleanUpInputFileChangedOp() throws HiveException {
    super.cleanUpInputFileChangedOp();
    Path fpath = getExecContext().getCurrentInputPath();
    String nominalPath = getNominalPath(fpath);
    Map<Operator<?>, MapOpCtx> contexts = opCtxMap.get(nominalPath);
    if (isLogInfoEnabled) {
      StringBuilder builder = new StringBuilder();
      for (MapOpCtx context : contexts.values()) {
        if (builder.length() > 0) {
          builder.append(", ");
        }
        builder.append(context.alias);
      }
      if (isLogDebugEnabled) {
        LOG.debug("Processing alias(es) " + builder.toString() + " for file " + fpath);
      }
    }
    // Add alias, table name, and partitions to hadoop conf so that their
    // children will inherit these
    for (Entry<Operator<?>, MapOpCtx> entry : contexts.entrySet()) {
      Operator<?> operator = entry.getKey();
      MapOpCtx context = entry.getValue();
      operator.setInputContext(nominalPath, context.tableName, context.partName);
    }
    currentCtxs = contexts.values().toArray(new MapOpCtx[contexts.size()]);
  }

  private Path normalizePath(String onefile, boolean schemaless) {
    //creating Path is expensive, so cache the corresponding
    //Path object in normalizedPaths
    Path path = normalizedPaths.get(onefile);
    if (path == null) {
      path = new Path(onefile);
      if (schemaless && path.toUri().getScheme() != null) {
        path = new Path(path.toUri().getPath());
      }
      normalizedPaths.put(onefile, path);
    }
    return path;
  }

  public void process(Writable value) throws HiveException {
    // A mapper can span multiple files/partitions.
    // The serializers need to be reset if the input file changed
    ExecMapperContext context = getExecContext();
    if (context != null && context.inputFileChanged()) {
      // The child operators cleanup if input file has changed
      cleanUpInputFileChanged();
    }
    int childrenDone = 0;
    for (MapOpCtx current : currentCtxs) {
      Object row = null;
      try {
        row = current.readRow(value, context);
        if (!current.forward(row)) {
          childrenDone++;
        }
      } catch (Exception e) {
        // TODO: policy on deserialization errors
        String message = toErrorMessage(value, row, current.rowObjectInspector);
        if (row == null) {
          deserialize_error_count.set(deserialize_error_count.get() + 1);
          throw new HiveException("Hive Runtime Error while processing writable " + message, e);
        }
        throw new HiveException("Hive Runtime Error while processing row " + message, e);
      }
    }
    rowsForwarded(childrenDone, 1);
  }

  protected final void rowsForwarded(int childrenDone, int rows) {
    numRows += rows;
    if (isLogInfoEnabled) {
      while (numRows >= cntr) {
        cntr = logEveryNRows == 0 ? cntr * 10 : numRows + logEveryNRows;
        if (cntr < 0 || numRows < 0) {
          cntr = 1;
          numRows = 0;
        }
        LOG.info(toString() + ": records read - " + numRows);
      }
    }
    if (childrenDone == currentCtxs.length) {
      setDone(true);
    }
  }

  private String toErrorMessage(Writable value, Object row, ObjectInspector inspector) {
    try {
      if (row != null) {
        return SerDeUtils.getJSONString(row, inspector);
      }
      return String.valueOf(value);
    } catch (Exception e) {
      return "[Error getting row data with exception " + StringUtils.stringifyException(e) + " ]";
    }
  }

  public static Object[] populateVirtualColumnValues(ExecMapperContext ctx,
      List<VirtualColumn> vcs, Object[] vcValues, Deserializer deserializer) {
    if (vcs == null) {
      return vcValues;
    }
    if (vcValues == null) {
      vcValues = new Object[vcs.size()];
    }
    for (int i = 0; i < vcs.size(); i++) {
      VirtualColumn vc = vcs.get(i);
      if (vc.equals(VirtualColumn.FILENAME)) {
        if (ctx.inputFileChanged()) {
          vcValues[i] = new Text(ctx.getCurrentInputPath().toString());
        }
      } else if (vc.equals(VirtualColumn.BLOCKOFFSET)) {
        long current = ctx.getIoCxt().getCurrentBlockStart();
        LongWritable old = (LongWritable) vcValues[i];
        if (old == null) {
          old = new LongWritable(current);
          vcValues[i] = old;
          continue;
        }
        if (current != old.get()) {
          old.set(current);
        }
      } else if (vc.equals(VirtualColumn.ROWOFFSET)) {
        long current = ctx.getIoCxt().getCurrentRow();
        LongWritable old = (LongWritable) vcValues[i];
        if (old == null) {
          old = new LongWritable(current);
          vcValues[i] = old;
          continue;
        }
        if (current != old.get()) {
          old.set(current);
        }
      } else if (vc.equals(VirtualColumn.RAWDATASIZE)) {
        long current = 0L;
        SerDeStats stats = deserializer.getSerDeStats();
        if(stats != null) {
          current = stats.getRawDataSize();
        }
        LongWritable old = (LongWritable) vcValues[i];
        if (old == null) {
          old = new LongWritable(current);
          vcValues[i] = old;
          continue;
        }
        if (current != old.get()) {
          old.set(current);
        }
      }
      else if(vc.equals(VirtualColumn.ROWID)) {
        if(ctx.getIoCxt().getRecordIdentifier() == null) {
          vcValues[i] = null;
        }
        else {
          if(vcValues[i] == null) {
            vcValues[i] = new Object[RecordIdentifier.Field.values().length];
          }
          RecordIdentifier.StructInfo.toArray(ctx.getIoCxt().getRecordIdentifier(), (Object[])vcValues[i]);
          ctx.getIoCxt().setRecordIdentifier(null);//so we don't accidentally cache the value; shouldn't
          //happen since IO layer either knows how to produce ROW__ID or not - but to be safe
        }
      }
    }
    return vcValues;
  }

  @Override
  public void process(Object row, int tag) throws HiveException {
    throw new HiveException("Hive 2 Internal error: should not be called!");
  }

  @Override
  public String getName() {
    return getOperatorName();
  }

  static public String getOperatorName() {
    return "MAP";
  }

  @Override
  public OperatorType getType() {
    return null;
  }

  @Override
  public Map<Integer, DummyStoreOperator> getTagToOperatorTree() {
    return connectedOperators;
  }

  public void initializeContexts() {
    Path fpath = getExecContext().getCurrentInputPath();
    String nominalPath = getNominalPath(fpath);
    Map<Operator<?>, MapOpCtx> contexts = opCtxMap.get(nominalPath);
    currentCtxs = contexts.values().toArray(new MapOpCtx[contexts.size()]);
  }

  public Deserializer getCurrentDeserializer() {

    return currentCtxs[0].deserializer;
  }

  public void clearConnectedOperators() {
    connectedOperators.clear();
  }

  public void setConnectedOperators(int tag, DummyStoreOperator dummyOp) {
    connectedOperators.put(tag, dummyOp);
  }
}<|MERGE_RESOLUTION|>--- conflicted
+++ resolved
@@ -90,12 +90,9 @@
   private final transient LongWritable recordCounter = new LongWritable();
   protected transient long numRows = 0;
   protected transient long cntr = 1;
-<<<<<<< HEAD
   private final Map<Integer, DummyStoreOperator> connectedOperators
     = new TreeMap<Integer, DummyStoreOperator>();
-=======
   protected transient long logEveryNRows = 0;
->>>>>>> 375b0a85
 
   // input path --> {operator --> context}
   private final Map<String, Map<Operator<?>, MapOpCtx>> opCtxMap =
