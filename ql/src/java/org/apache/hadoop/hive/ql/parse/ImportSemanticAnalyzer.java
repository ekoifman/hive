--- conflicted
+++ resolved
@@ -367,7 +367,6 @@
       ReplicationSpec replicationSpec, EximUtil.SemanticAnalyzerWrapperContext x,
       Long txnId, int stmtId, boolean isSourceMm) {
     Path dataPath = new Path(fromURI.toString(), EximUtil.DATA_PATH_NAME);
-<<<<<<< HEAD
     Path destPath = !AcidUtils.isInsertOnlyTable(table.getParameters()) ? x.getCtx().getExternalTmpPath(tgtPath)
         : new Path(tgtPath, AcidUtils.deltaSubdir(txnId, txnId, stmtId));
     if (Utilities.FILE_OP_LOGGER.isTraceEnabled()) {
@@ -390,21 +389,12 @@
     }
 
     LoadTableDesc loadTableWork = new LoadTableDesc(destPath,
-        Utilities.getTableDesc(table), new TreeMap<>(), replace, txnId);
+        Utilities.getTableDesc(table), new TreeMap<>(),
+        replace ? LoadFileType.REPLACE_ALL : LoadFileType.OVERWRITE_EXISTING, txnId);
     loadTableWork.setTxnId(txnId);
     loadTableWork.setStmtId(stmtId);
     MoveWork mv = new MoveWork(x.getInputs(), x.getOutputs(), loadTableWork, null, false, SessionState.get().getLineageState());
     Task<?> loadTableTask = TaskFactory.get(mv, x.getConf());
-=======
-    Path tmpPath = x.getCtx().getExternalTmpPath(tgtPath);
-    Task<?> copyTask = ReplCopyTask.getLoadCopyTask(replicationSpec, dataPath, tmpPath, x.getConf());
-    LoadTableDesc loadTableWork = new LoadTableDesc(tmpPath,
-        Utilities.getTableDesc(table), new TreeMap<>(),
-        replace ? LoadFileType.REPLACE_ALL : LoadFileType.OVERWRITE_EXISTING);
-    Task<?> loadTableTask = TaskFactory.get(new MoveWork(x.getInputs(),
-            x.getOutputs(), loadTableWork, null, false, SessionState.get().getLineageState()),
-        x.getConf());
->>>>>>> c2545574
     copyTask.addDependentTask(loadTableTask);
     x.getTasks().add(copyTask);
     return loadTableTask;
@@ -496,17 +486,12 @@
 
       Task<?> addPartTask = TaskFactory.get(new DDLWork(x.getInputs(),
           x.getOutputs(), addPartitionDesc), x.getConf());
-<<<<<<< HEAD
       LoadTableDesc loadTableWork = new LoadTableDesc(moveTaskSrc, Utilities.getTableDesc(table),
-          partSpec.getPartSpec(), replicationSpec.isReplace(), txnId);
+          partSpec.getPartSpec(),
+          replicationSpec.isReplace() ? LoadFileType.REPLACE_ALL : LoadFileType.OVERWRITE_EXISTING,
+          txnId);
       loadTableWork.setTxnId(txnId);
       loadTableWork.setStmtId(stmtId);
-=======
-      LoadTableDesc loadTableWork = new LoadTableDesc(tmpPath,
-          Utilities.getTableDesc(table),
-          partSpec.getPartSpec(),
-          replicationSpec.isReplace() ? LoadFileType.REPLACE_ALL : LoadFileType.OVERWRITE_EXISTING);
->>>>>>> c2545574
       loadTableWork.setInheritTableSpecs(false);
       Task<?> loadPartTask = TaskFactory.get(new MoveWork(
           x.getInputs(), x.getOutputs(), loadTableWork, null, false, SessionState.get().getLineageState()), x.getConf());
